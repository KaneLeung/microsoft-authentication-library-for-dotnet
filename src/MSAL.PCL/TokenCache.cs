--- conflicted
+++ resolved
@@ -300,15 +300,6 @@
         {
             lock (lockObject)
             {
-<<<<<<< HEAD
-                User localUser = this.ReadItems(clientId)
-                    .First(item => !string.IsNullOrEmpty(item.HomeObjectId) && item.HomeObjectId.Equals(homeOid))
-                    .User;
-                localUser.ClientId = clientId;
-                localUser.TokenCache = this;
-                users.Add(localUser);
-            }
-=======
                 TokenCacheNotificationArgs args = new TokenCacheNotificationArgs { TokenCache = this };
                 this.OnBeforeAccess(args);
                 this.OnBeforeWrite(args);
@@ -322,7 +313,6 @@
                             .First(item => !string.IsNullOrEmpty(item.HomeObjectId) && item.HomeObjectId.Equals(homeOid))
                             .User);
                 }
->>>>>>> 69daea6d
 
                 this.HasStateChanged = true;
                 this.OnAfterAccess(args);
