--- conflicted
+++ resolved
@@ -39,7 +39,7 @@
 namespace Microsoft.Identity.Client.Platforms.Android
 {
     /// <summary>
-    /// Platform / OS specific logic.  No library (ADAL / MSAL) specific code should go in here. 
+    /// Platform / OS specific logic.  No library (ADAL / MSAL) specific code should go in here.
     /// </summary>
     [global::Android.Runtime.Preserve(AllMembers = true)]
     internal class AndroidPlatformProxy : AbstractPlatformProxy
@@ -51,7 +51,7 @@
         }
 
         /// <summary>
-        /// Get the user logged in 
+        /// Get the user logged in
         /// </summary>
         /// <returns>The username or throws</returns>
         public override Task<string> GetUserPrincipalNameAsync()
@@ -118,7 +118,7 @@
         }
 
         /// <summary>
-        /// Considered PII, ensure that it is hashed. 
+        /// Considered PII, ensure that it is hashed.
         /// </summary>
         /// <returns>Name of the calling application</returns>
         protected override  string InternalGetCallingApplicationName()
@@ -127,7 +127,7 @@
         }
 
         /// <summary>
-        /// Considered PII, ensure that it is hashed. 
+        /// Considered PII, ensure that it is hashed.
         /// </summary>
         /// <returns>Version of the calling application</returns>
         protected override  string InternalGetCallingApplicationVersion()
@@ -136,7 +136,7 @@
         }
 
         /// <summary>
-        /// Considered PII. Please ensure that it is hashed. 
+        /// Considered PII. Please ensure that it is hashed.
         /// </summary>
         /// <returns>Device identifier</returns>
         protected override  string InternalGetDeviceId()
@@ -167,7 +167,6 @@
         protected override ICryptographyManager InternalGetCryptographyManager() => new AndroidCryptographyManager();
         protected override IPlatformLogger InternalGetPlatformLogger() => new AndroidPlatformLogger();
 
-<<<<<<< HEAD
         public override string GetDeviceNetworkState()
         {
             // TODO(mats):
@@ -189,8 +188,6 @@
         {
             return MatsConverter.AsInt(OsPlatform.Android);
         }
-=======
         protected override IFeatureFlags CreateFeatureFlags() => new AndroidFeatureFlags();
->>>>>>> 12774b90
     }
 }