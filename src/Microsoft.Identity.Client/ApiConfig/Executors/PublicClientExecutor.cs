﻿// Copyright (c) Microsoft Corporation. All rights reserved.
// Licensed under the MIT License.

using System;
using System.Threading;
using System.Threading.Tasks;
using Microsoft.Identity.Client.ApiConfig.Parameters;
using Microsoft.Identity.Client.Core;
using Microsoft.Identity.Client.Internal.Requests;
using Microsoft.Identity.Client.UI;

namespace Microsoft.Identity.Client.ApiConfig.Executors
{
    internal class PublicClientExecutor : AbstractExecutor, IPublicClientApplicationExecutor
    {
        private readonly PublicClientApplication _publicClientApplication;

        public PublicClientExecutor(IServiceBundle serviceBundle, PublicClientApplication publicClientApplication)
            : base(serviceBundle, publicClientApplication)
        {
            _publicClientApplication = publicClientApplication;
        }

        public async Task<AuthenticationResult> ExecuteAsync(
            AcquireTokenCommonParameters commonParameters,
            AcquireTokenInteractiveParameters interactiveParameters,
            CancellationToken cancellationToken)
        {
            var requestContext = CreateRequestContextAndLogVersionInfo(commonParameters.TelemetryCorrelationId);

            var requestParams = _publicClientApplication.CreateRequestParameters(
                commonParameters,
                requestContext,
                _publicClientApplication.UserTokenCacheInternal);

            requestParams.LoginHint = interactiveParameters.LoginHint;
            requestParams.Account = interactiveParameters.Account;

            var handler = new InteractiveRequest(
                ServiceBundle,
                requestParams,
                interactiveParameters,
                CreateWebAuthenticationDialog(interactiveParameters, requestParams.RequestContext));

            return await handler.RunAsync(cancellationToken).ConfigureAwait(false);

        }

        public async Task<AuthenticationResult> ExecuteAsync(
            AcquireTokenCommonParameters commonParameters,
            AcquireTokenWithDeviceCodeParameters deviceCodeParameters,
            CancellationToken cancellationToken)
        {
            var requestContext = CreateRequestContextAndLogVersionInfo(commonParameters.TelemetryCorrelationId);

            var requestParams = _publicClientApplication.CreateRequestParameters(
                commonParameters,
                requestContext,
                _publicClientApplication.UserTokenCacheInternal);

            var handler = new DeviceCodeRequest(
                ServiceBundle,
                requestParams,
                deviceCodeParameters);

            return await handler.RunAsync(cancellationToken).ConfigureAwait(false);
        }

        public async Task<AuthenticationResult> ExecuteAsync(
            AcquireTokenCommonParameters commonParameters,
            AcquireTokenByIntegratedWindowsAuthParameters integratedWindowsAuthParameters,
            CancellationToken cancellationToken)
        {
<<<<<<< HEAD
            var requestContext = CreateRequestContextAndLogVersionInfo(commonParameters.TelemetryCorrelationId);
=======
#if NET_CORE
            if (string.IsNullOrWhiteSpace(integratedWindowsAuthParameters.Username))
            {
                throw new PlatformNotSupportedException("AcquireTokenByIntegratedWindowsAuth is not supported on .net core without adding .WithUsername() because " +
                    "MSAL cannot determine the username (UPN) of the currently logged in user. Please use .WithUsername() before calling ExecuteAsync(). " +
                    "For more details see https://aka.ms/msal-net-iwa");
            }
#endif

            LogVersionInfo();
>>>>>>> 0044cb1d

            var requestParams = _publicClientApplication.CreateRequestParameters(
                commonParameters,
                requestContext,
                _publicClientApplication.UserTokenCacheInternal);

            var handler = new IntegratedWindowsAuthRequest(
                ServiceBundle,
                requestParams,
                integratedWindowsAuthParameters);

            return await handler.RunAsync(cancellationToken).ConfigureAwait(false);
        }

        public async Task<AuthenticationResult> ExecuteAsync(
            AcquireTokenCommonParameters commonParameters,
            AcquireTokenByUsernamePasswordParameters usernamePasswordParameters,
            CancellationToken cancellationToken)
        {
            var requestContext = CreateRequestContextAndLogVersionInfo(commonParameters.TelemetryCorrelationId);

            var requestParams = _publicClientApplication.CreateRequestParameters(
                commonParameters,
                requestContext,
                _publicClientApplication.UserTokenCacheInternal);

            var handler = new UsernamePasswordRequest(
                ServiceBundle,
                requestParams,
                usernamePasswordParameters);

            return await handler.RunAsync(cancellationToken).ConfigureAwait(false);
        }

        private IWebUI CreateWebAuthenticationDialog(
            AcquireTokenInteractiveParameters interactiveParameters,
            RequestContext requestContext)
        {
            if (interactiveParameters.CustomWebUi != null)
            {
                return new CustomWebUiHandler(interactiveParameters.CustomWebUi);
            }

            var coreUiParent = interactiveParameters.UiParent;

#if ANDROID || iOS
            coreUiParent.UseEmbeddedWebview = interactiveParameters.UseEmbeddedWebView;
#endif

#if WINDOWS_APP || DESKTOP
            // hidden web view can be used in both WinRT and desktop applications.
            coreUiParent.UseHiddenBrowser = interactiveParameters.Prompt.Equals(Prompt.Never);
#if WINDOWS_APP
            coreUiParent.UseCorporateNetwork = _publicClientApplication.AppConfig.UseCorporateNetwork;
#endif
#endif
            return ServiceBundle.PlatformProxy.GetWebUiFactory().CreateAuthenticationDialog(coreUiParent, requestContext);
        }

    }
}<|MERGE_RESOLUTION|>--- conflicted
+++ resolved
@@ -71,9 +71,6 @@
             AcquireTokenByIntegratedWindowsAuthParameters integratedWindowsAuthParameters,
             CancellationToken cancellationToken)
         {
-<<<<<<< HEAD
-            var requestContext = CreateRequestContextAndLogVersionInfo(commonParameters.TelemetryCorrelationId);
-=======
 #if NET_CORE
             if (string.IsNullOrWhiteSpace(integratedWindowsAuthParameters.Username))
             {
@@ -82,9 +79,7 @@
                     "For more details see https://aka.ms/msal-net-iwa");
             }
 #endif
-
-            LogVersionInfo();
->>>>>>> 0044cb1d
+            var requestContext = CreateRequestContextAndLogVersionInfo(commonParameters.TelemetryCorrelationId);
 
             var requestParams = _publicClientApplication.CreateRequestParameters(
                 commonParameters,
