--- conflicted
+++ resolved
@@ -398,10 +398,6 @@
         public const string IntegratedWindowsAuthNotSupportedForManagedUser = "integrated_windows_auth_not_supported_managed_user";
 
         /// <summary>
-<<<<<<< HEAD
-=======
-        /// TODO: UPDATE DOCUMENTATION!
->>>>>>> 462b1997
         /// On Android, you need to call <c>AcquireTokenInteractiveParameterBuilder.WithParentActivityOrWindow(object)</c> passing
         /// the activity. See https://aka.ms/msal-interactive-android
         /// </summary>
