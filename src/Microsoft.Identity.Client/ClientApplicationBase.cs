--- conflicted
+++ resolved
@@ -75,7 +75,7 @@
         public string Authority => ServiceBundle.Config.AuthorityInfo.CanonicalAuthority;
 
         /// <Summary>
-        /// User token cache. This case holds id tokens, access tokens and refresh tokens for accounts. It's used 
+        /// User token cache. This case holds id tokens, access tokens and refresh tokens for accounts. It's used
         /// and updated silently if needed when calling <see cref="AcquireTokenSilent(IEnumerable{string}, IAccount)"/>
         /// or one of the overrides of <see cref="AcquireTokenSilentAsync(IEnumerable{string}, IAccount)"/>.
         /// It is updated by each AcquireTokenXXX method, with the exception of <c>AcquireTokenForClient</c> which only uses the application
@@ -182,11 +182,7 @@
         // For service calls, the request context should be created in the **Executor classes as part of request execution.
         private RequestContext CreateRequestContext(Guid telemetryCorrelationId)
         {
-<<<<<<< HEAD
-            return new RequestContext(ClientId, MsalLogger.Create(telemetryCorrelationId, ServiceBundle.Config));
-=======
-            return new RequestContext(AppConfig.ClientId, MsalLogger.Create(Guid.NewGuid(), ServiceBundle.Config));
->>>>>>> 0044cb1d
+            return new RequestContext(AppConfig.ClientId, MsalLogger.Create(telemetryCorrelationId, ServiceBundle.Config));
         }
 
         /// <summary>
@@ -204,7 +200,7 @@
         /// or the user needs to perform two factor authentication</exception>
         /// <remarks>
         /// The access token is considered a match if it contains <b>at least</b> all the requested scopes. This means that an access token with more scopes than
-        /// requested could be returned. If the access token is expired or close to expiration - within a 5 minute window - 
+        /// requested could be returned. If the access token is expired or close to expiration - within a 5 minute window -
         /// then the cached refresh token (if available) is used to acquire a new access token by making a silent network call.
         ///
         /// See also the additional parameters that you can set chain:
@@ -214,7 +210,7 @@
         /// force refreshing the token, as well as
         /// <see cref="AbstractAcquireTokenParameterBuilder{T}.WithExtraQueryParameters(Dictionary{string, string})"/> to
         /// specify extra query parameters
-        /// 
+        ///
         /// </remarks>
         public AcquireTokenSilentParameterBuilder AcquireTokenSilent(IEnumerable<string> scopes, IAccount account)
         {
@@ -225,7 +221,7 @@
         }
 
         /// <summary>
-        /// [V3 API] Attempts to acquire an access token for the <see cref="IAccount"/> 
+        /// [V3 API] Attempts to acquire an access token for the <see cref="IAccount"/>
         /// having the <see cref="IAccount.Username" /> match the given <paramref name="loginHint"/>, from the user token cache.
         /// See https://aka.ms/msal-net-acquiretokensilent for more details
         /// </summary>
@@ -237,8 +233,8 @@
         /// for instance, if no refresh token was in the cache,a or the user needs to consent, or re-sign-in (for instance if the password expired),
         /// or the user needs to perform two factor authentication</exception>
         /// <remarks>
-        /// If multiple <see cref="IAccount"/> match the <paramref name="loginHint"/>, or if none do, an exception is thrown. 
-        /// 
+        /// If multiple <see cref="IAccount"/> match the <paramref name="loginHint"/>, or if none do, an exception is thrown.
+        ///
         /// The access token is considered a match if it contains <b>at least</b> all the requested scopes. This means that an access token with more scopes than
         /// requested could be returned. If the access token is expired or close to expiration - within a 5 minute window -
         /// then the cached refresh token (if available) is used to acquire a new access token by making a silent network call.
@@ -250,7 +246,7 @@
         /// force refreshing the token, as well as
         /// <see cref="AbstractAcquireTokenParameterBuilder{T}.WithExtraQueryParameters(Dictionary{string, string})"/> to
         /// specify extra query parameters
-        /// 
+        ///
         /// </remarks>
         public AcquireTokenSilentParameterBuilder AcquireTokenSilent(IEnumerable<string> scopes, string loginHint)
         {
