--- conflicted
+++ resolved
@@ -158,169 +158,6 @@
             }
         }
 
-<<<<<<< HEAD
-=======
-        async Task<MsalAccessTokenCacheItem> ITokenCacheInternal.FindAccessTokenAsync(AuthenticationRequestParameters requestParams)
-        {
-            ISet<string> environmentAliases = new HashSet<string>(StringComparer.OrdinalIgnoreCase);
-            string preferredEnvironmentAlias = null;
-
-            if (requestParams.AuthorityInfo != null)
-            {
-                var instanceDiscoveryMetadataEntry = await GetCachedOrDiscoverAuthorityMetaDataAsync(
-                    requestParams.AuthorityInfo.CanonicalAuthority,
-                    requestParams.RequestContext).ConfigureAwait(false);
-
-                environmentAliases.UnionWith
-                    (GetEnvironmentAliases(requestParams.AuthorityInfo.CanonicalAuthority, instanceDiscoveryMetadataEntry));
-
-                if (requestParams.AuthorityInfo.AuthorityType != AuthorityType.B2C)
-                {
-                    preferredEnvironmentAlias = instanceDiscoveryMetadataEntry.PreferredCache;
-                }
-            }
-
-            // no authority passed
-            if (environmentAliases.Count == 0)
-            {
-                requestParams.RequestContext.Logger.Warning("No authority provided. Skipping cache lookup ");
-                return null;
-            }
-
-            lock (LockObject)
-            {
-                requestParams.RequestContext.Logger.Info("Looking up access token in the cache.");
-                MsalAccessTokenCacheItem msalAccessTokenCacheItem;
-                TokenCacheNotificationArgs args = new TokenCacheNotificationArgs
-                {
-                    TokenCache = this,
-                    ClientId = ClientId,
-                    Account = requestParams.Account
-                };
-
-                List<MsalAccessTokenCacheItem> tokenCacheItems;
-
-                OnBeforeAccess(args);
-                try
-                {
-                    // filtered by client id.
-                    tokenCacheItems = ((ITokenCacheInternal)this).GetAllAccessTokens(true).ToList();
-                }
-                finally
-                {
-                    OnAfterAccess(args);
-                }
-
-                // this is OBO flow. match the cache entry with assertion hash,
-                // Authority, ScopeSet and client Id.
-                if (requestParams.UserAssertion != null)
-                {
-                    requestParams.RequestContext.Logger.Info("Filtering by user assertion...");
-                    tokenCacheItems =
-                        tokenCacheItems.Where(
-                                item =>
-                                    !string.IsNullOrEmpty(item.UserAssertionHash) &&
-                                    item.UserAssertionHash.Equals(requestParams.UserAssertion.AssertionHash, StringComparison.OrdinalIgnoreCase))
-                            .ToList();
-                }
-                else
-                {
-                    if (!requestParams.IsClientCredentialRequest)
-                    {
-                        requestParams.RequestContext.Logger.Info("Filtering by user identifier...");
-                        // filter by identifier of the user instead
-                        tokenCacheItems =
-                            tokenCacheItems
-                                .Where(item => item.HomeAccountId.Equals(requestParams.Account?.HomeAccountId?.Identifier, StringComparison.OrdinalIgnoreCase))
-                                .ToList();
-                    }
-
-                    tokenCacheItems = FilterToTenantIdSpecifiedByAuthenticationRequest(requestParams, tokenCacheItems).ToList();
-                }
-
-                // no match found after initial filtering
-                if (!tokenCacheItems.Any())
-                {
-                    requestParams.RequestContext.Logger.Info("No matching entry found for user or assertion");
-                    return null;
-                }
-
-                requestParams.RequestContext.Logger.Info("Matching entry count -" + tokenCacheItems.Count);
-
-                IEnumerable<MsalAccessTokenCacheItem> filteredItems =
-                    tokenCacheItems.Where(item => ScopeHelper.ScopeContains(item.ScopeSet, requestParams.Scope)).ToList();
-
-                requestParams.RequestContext.Logger.Info("Matching entry count after filtering by scopes - " + filteredItems.Count());
-
-                // filter by authority
-                var filteredByPreferredAlias =
-                    filteredItems.Where
-                    (item => item.Environment.Equals(preferredEnvironmentAlias, StringComparison.OrdinalIgnoreCase)).ToList();
-
-                if (filteredByPreferredAlias.Any())
-                {
-                    filteredItems = filteredByPreferredAlias;
-                }
-                else
-                {
-                    filteredItems = filteredItems.Where(
-                        item => environmentAliases.Contains(item.Environment) &&
-                        item.TenantId.Equals(requestParams.Authority.GetTenantId(), StringComparison.OrdinalIgnoreCase));
-                }
-
-                // no match
-                if (!filteredItems.Any())
-                {
-                    requestParams.RequestContext.Logger.Info("No tokens found for matching authority, client_id, user and scopes.");
-                    return null;
-                }
-
-                // if only one cached token found
-                if (filteredItems.Count() == 1)
-                {
-                    msalAccessTokenCacheItem = filteredItems.First();
-                }
-                else
-                {
-                    requestParams.RequestContext.Logger.Error("Multiple tokens found for matching authority, client_id, user and scopes.");
-
-                    throw new MsalClientException(
-                        MsalError.MultipleTokensMatchedError,
-                        MsalErrorMessage.MultipleTokensMatched);
-                }
-
-                if (msalAccessTokenCacheItem != null)
-                {
-                    if (msalAccessTokenCacheItem.ExpiresOn >
-                        DateTime.UtcNow + TimeSpan.FromMinutes(DefaultExpirationBufferInMinutes))
-                    {
-                        requestParams.RequestContext.Logger.Info(
-                            "Access token is not expired. Returning the found cache entry. " +
-                            GetAccessTokenExpireLogMessageContent(msalAccessTokenCacheItem));
-                        return msalAccessTokenCacheItem;
-                    }
-
-                    if (ServiceBundle.Config.IsExtendedTokenLifetimeEnabled && msalAccessTokenCacheItem.ExtendedExpiresOn >
-                        DateTime.UtcNow + TimeSpan.FromMinutes(DefaultExpirationBufferInMinutes))
-                    {
-                        requestParams.RequestContext.Logger.Info(
-                            "Access token is expired.  IsExtendedLifeTimeEnabled=TRUE and ExtendedExpiresOn is not exceeded.  Returning the found cache entry. " +
-                            GetAccessTokenExpireLogMessageContent(msalAccessTokenCacheItem));
-
-                        msalAccessTokenCacheItem.IsExtendedLifeTimeToken = true;
-                        return msalAccessTokenCacheItem;
-                    }
-
-                    requestParams.RequestContext.Logger.Info(
-                        "Access token has expired or about to expire. " +
-                        GetAccessTokenExpireLogMessageContent(msalAccessTokenCacheItem));
-                }
-
-                return null;
-            }
-        }
-
->>>>>>> bfcfc045
         private IEnumerable<MsalAccessTokenCacheItem> FilterToTenantIdSpecifiedByAuthenticationRequest(
             AuthenticationRequestParameters requestParams,
             IEnumerable<MsalAccessTokenCacheItem> tokenCacheItems)
@@ -352,184 +189,6 @@
                 msalAccessTokenCacheItem.ExtendedExpiresOn);
         }
 
-<<<<<<< HEAD
-=======
-        async Task<MsalRefreshTokenCacheItem> ITokenCacheInternal.FindRefreshTokenAsync(
-            AuthenticationRequestParameters requestParams,
-            string familyId)
-        {
-            var cacheEvent = new CacheEvent(
-                CacheEvent.TokenCacheLookup,
-                requestParams.RequestContext.TelemetryCorrelationId)
-            {
-                TokenType = CacheEvent.TokenTypes.RT
-            };
-
-            using (ServiceBundle.TelemetryManager.CreateTelemetryHelper(cacheEvent))
-            {
-                if (requestParams.Authority == null)
-                {
-                    return null;
-                }
-
-                var instanceDiscoveryMetadataEntry = await GetCachedOrDiscoverAuthorityMetaDataAsync(requestParams.AuthorityInfo.CanonicalAuthority,
-                    requestParams.RequestContext).ConfigureAwait(false);
-
-                var environmentAliases = GetEnvironmentAliases(requestParams.AuthorityInfo.CanonicalAuthority,
-                    instanceDiscoveryMetadataEntry);
-
-                var preferredEnvironmentHost = GetPreferredEnvironmentHost(requestParams.AuthorityInfo.Host,
-                    instanceDiscoveryMetadataEntry);
-
-                lock (LockObject)
-                {
-                    requestParams.RequestContext.Logger.Info("Looking up refresh token in the cache..");
-
-                    TokenCacheNotificationArgs args = new TokenCacheNotificationArgs
-                    {
-                        TokenCache = this,
-                        ClientId = ClientId,
-                        Account = requestParams.Account
-                    };
-
-                    // make sure to check preferredEnvironmentHost first
-                    var allEnvAliases = new List<string>() { preferredEnvironmentHost };
-                    allEnvAliases.AddRange(environmentAliases);
-
-                    var keysAcrossEnvs = allEnvAliases.Select(ea => new MsalRefreshTokenCacheKey(
-                        ea,
-                        requestParams.ClientId,
-                        requestParams.Account?.HomeAccountId?.Identifier,
-                        familyId));
-
-
-                    OnBeforeAccess(args);
-                    try
-                    {
-                        // Try to load from all env aliases, but stop at the first valid one
-                        MsalRefreshTokenCacheItem msalRefreshTokenCacheItem = keysAcrossEnvs
-                            .Select(key => _accessor.GetRefreshToken(key))
-                            .FirstOrDefault(item => item != null);
-
-                        requestParams.RequestContext.Logger.Info("Refresh token found in the cache? - " + (msalRefreshTokenCacheItem != null));
-
-                        if (msalRefreshTokenCacheItem != null)
-                        {
-                            return msalRefreshTokenCacheItem;
-                        }
-
-                        requestParams.RequestContext.Logger.Info("Checking ADAL cache for matching RT");
-
-                        string upn = string.IsNullOrWhiteSpace(requestParams.LoginHint)
-                            ? requestParams.Account?.Username
-                            : requestParams.LoginHint;
-
-                        // ADAL legacy cache does not store FRTs
-                        if (requestParams.Account != null && string.IsNullOrEmpty(familyId))
-                        {
-                            return CacheFallbackOperations.GetAdalEntryForMsal(
-                                _logger,
-                                LegacyCachePersistence,
-                                preferredEnvironmentHost,
-                                environmentAliases,
-                                requestParams.ClientId,
-                                upn,
-                                requestParams.Account.HomeAccountId?.Identifier);
-                        }
-
-                        return null;
-                    }
-                    finally
-                    {
-                        OnAfterAccess(args);
-                    }
-                }
-            }
-        }
-
-        async Task<bool?> ITokenCacheInternal.IsFociMemberAsync(AuthenticationRequestParameters requestParams, string familyId)
-        {
-            var logger = requestParams.RequestContext.Logger;
-            if (requestParams?.AuthorityInfo?.CanonicalAuthority == null)
-            {
-                logger.Warning("No authority details, can't check app metadta. Returning unkown");
-                return null;
-            }
-
-            var instanceDiscoveryMetadataEntry = await GetCachedOrDiscoverAuthorityMetaDataAsync(
-                   requestParams.AuthorityInfo.CanonicalAuthority,
-                   requestParams.RequestContext).ConfigureAwait(false);
-
-            var environmentAliases = GetEnvironmentAliases(
-                requestParams.AuthorityInfo.CanonicalAuthority,
-                instanceDiscoveryMetadataEntry);
-
-            TokenCacheNotificationArgs args = new TokenCacheNotificationArgs
-            {
-                TokenCache = this,
-                ClientId = ClientId,
-                Account = requestParams?.Account,
-                HasStateChanged = false
-            };
-
-            //TODO: bogavril - is the env ok here? Can I cache it or pass it in?
-            MsalAppMetadataCacheItem appMetadata;
-            lock (LockObject)
-            {
-                OnBeforeAccess(args);
-
-                appMetadata =
-                    environmentAliases
-                    .Select(env => _accessor.GetAppMetadata(new MsalAppMetadataCacheKey(ClientId, env)))
-                    .FirstOrDefault(item => item != null);
-
-                OnAfterAccess(args);
-            }
-
-            if (appMetadata == null)
-            {
-                logger.Warning("No app metadata found. Returning unkown");
-                return null;
-            }
-
-            return appMetadata.FamilyId == familyId;
-        }
-
-
-        /// <inheritdoc />
-        public void SetIosKeychainSecurityGroup(string securityGroup)
-        {
-#if iOS
-            _accessor.SetiOSKeychainSecurityGroup(securityGroup);
-            (LegacyCachePersistence as Microsoft.Identity.Client.Platforms.iOS.iOSLegacyCachePersistence).SetKeychainSecurityGroup(securityGroup);
-#endif
-        }
-
-        MsalIdTokenCacheItem ITokenCacheInternal.GetIdTokenCacheItem(MsalIdTokenCacheKey msalIdTokenCacheKey, RequestContext requestContext)
-        {
-            lock (LockObject)
-            {
-                TokenCacheNotificationArgs args = new TokenCacheNotificationArgs
-                {
-                    TokenCache = this,
-                    ClientId = ClientId,
-                    Account = null
-                };
-
-                OnBeforeAccess(args);
-                try
-                {
-                    var idToken = _accessor.GetIdToken(msalIdTokenCacheKey);
-                    return idToken;
-                }
-                finally
-                {
-                    OnAfterAccess(args);
-                }
-            }
-        }
-
->>>>>>> bfcfc045
         // TODO: TokenCache should not be responsible for knowing when to do instance dicovery or not
         // there should be an InstanceDiscoveryManager that encapsulates all the logic
         private async Task<InstanceDiscoveryMetadataEntry> GetCachedOrDiscoverAuthorityMetaDataAsync(
