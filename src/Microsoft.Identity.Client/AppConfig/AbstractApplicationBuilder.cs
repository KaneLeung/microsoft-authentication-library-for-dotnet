--- conflicted
+++ resolved
@@ -1,20 +1,20 @@
 ﻿// ------------------------------------------------------------------------------
-// 
+//
 // Copyright (c) Microsoft Corporation.
 // All rights reserved.
-// 
+//
 // This code is licensed under the MIT License.
-// 
+//
 // Permission is hereby granted, free of charge, to any person obtaining a copy
 // of this software and associated documentation files(the "Software"), to deal
 // in the Software without restriction, including without limitation the rights
 // to use, copy, modify, merge, publish, distribute, sublicense, and / or sell
 // copies of the Software, and to permit persons to whom the Software is
 // furnished to do so, subject to the following conditions :
-// 
+//
 // The above copyright notice and this permission notice shall be included in
 // all copies or substantial portions of the Software.
-// 
+//
 // THE SOFTWARE IS PROVIDED "AS IS", WITHOUT WARRANTY OF ANY KIND, EXPRESS OR
 // IMPLIED, INCLUDING BUT NOT LIMITED TO THE WARRANTIES OF MERCHANTABILITY,
 // FITNESS FOR A PARTICULAR PURPOSE AND NONINFRINGEMENT.IN NO EVENT SHALL THE
@@ -22,7 +22,7 @@
 // LIABILITY, WHETHER IN AN ACTION OF CONTRACT, TORT OR OTHERWISE, ARISING FROM,
 // OUT OF OR IN CONNECTION WITH THE SOFTWARE OR THE USE OR OTHER DEALINGS IN
 // THE SOFTWARE.
-// 
+//
 // ------------------------------------------------------------------------------
 
 using System;
@@ -152,7 +152,7 @@
         /// <summary>
         /// Sets the Tenant Id of the organization from which the application will let
         /// users sign-in. This is classically a GUID or a domain name. See https://aka.ms/msal-net-application-configuration.
-        /// Although it is also possible to set <paramref name="tenantId"/> to <c>common</c>, 
+        /// Although it is also possible to set <paramref name="tenantId"/> to <c>common</c>,
         /// <c>organizations</c>, and <c>consumers</c>, it's recommended to use one of the
         /// overrides of <see cref="AddKnownAadAuthority(AzureCloudInstance, AadAuthorityAudience, bool)"/>
         /// </summary>
@@ -233,7 +233,7 @@
 
         /// <summary>
         /// Sets the identifier of the software component (libraries/SDK) consuming MSAL.NET.
-        /// This will allow for disambiguation between MSAL usage by the app vs MSAL usage 
+        /// This will allow for disambiguation between MSAL usage by the app vs MSAL usage
         /// by component libraries. You can, for instance set it to the name of your application.
         /// This is used in telemetry.
         /// </summary>
@@ -245,23 +245,6 @@
             return (T)this;
         }
 
-<<<<<<< HEAD
-=======
-        /// <summary>
-        /// Sets a custom query parameters named slice= that may be sent to the STS for dogfood testing 
-        /// or debugging. 
-        /// Unless requested otherwise by Microsoft support, you should not set this parameter as it may have adverse effect on the application.
-        /// This property is also concatenated to the <c>extraQueryParameter</c> parameters of token acquisition operations.
-        /// </summary>
-        /// <param name="sliceParameters">name of the slice on which the application will run</param>
-        /// <returns>The builder to chain the .With methods</returns>
-        public T WithSliceParameters(string sliceParameters)
-        {
-            Config.SliceParameters = GetValueIfNotEmpty(Config.SliceParameters, sliceParameters);
-            return (T)this;
-        }
-
->>>>>>> e06f7b39
         internal virtual ApplicationConfiguration BuildConfiguration()
         {
             // Validate that we have a client id
@@ -293,7 +276,7 @@
             {
                 string defaultAuthorityInstance = GetDefaultAuthorityInstance();
                 string defaultAuthorityAudience = GetDefaultAuthorityAudience();
-                
+
                 if (string.IsNullOrWhiteSpace(defaultAuthorityInstance) || string.IsNullOrWhiteSpace(defaultAuthorityAudience))
                 {
                     // TODO: better documentation/description in exception of what's going on here...
@@ -330,7 +313,7 @@
 
         private string GetDefaultAuthorityAudience()
         {
-            if (!string.IsNullOrWhiteSpace(Config.TenantId) && 
+            if (!string.IsNullOrWhiteSpace(Config.TenantId) &&
                 Config.AadAuthorityAudience != AadAuthorityAudience.None &&
                 Config.AadAuthorityAudience != AadAuthorityAudience.AzureAdMyOrg)
             {
@@ -433,7 +416,7 @@
             {
                 return AddKnownAadAuthority(cloudInstanceUri, tenantId, isDefaultAuthority);
             }
-            
+
             Config.AddAuthorityInfo(AuthorityInfo.FromAuthorityUri($"{cloudInstanceUri}/{tenant}/", isDefaultAuthority));
             return (T)this;
         }
@@ -443,7 +426,7 @@
         /// organization (single tenant application) described by its cloud instance and its tenant ID.
         /// See https://aka.ms/msal-net-application-configuration.
         /// </summary>
-        /// <param name="azureCloudInstance">Instance of Azure Cloud (for instance Azure 
+        /// <param name="azureCloudInstance">Instance of Azure Cloud (for instance Azure
         /// worldwide cloud, Azure German Cloud, US government ...)</param>
         /// <param name="tenantId">Tenant Id of the tenant from which to sign-in users</param>
         /// <param name="isDefaultAuthority">Boolean telling if this is the default authority
@@ -465,9 +448,9 @@
         /// organization (single tenant application) described by its cloud instance and its domain
         /// name or tenant ID. See https://aka.ms/msal-net-application-configuration.
         /// </summary>
-        /// <param name="azureCloudInstance">Instance of Azure Cloud (for instance Azure 
+        /// <param name="azureCloudInstance">Instance of Azure Cloud (for instance Azure
         /// worldwide cloud, Azure German Cloud, US government ...)</param>
-        /// <param name="tenant">Domain name associated with the Azure AD tenant from which 
+        /// <param name="tenant">Domain name associated with the Azure AD tenant from which
         /// to sign-in users. This can also be a guid</param>
         /// <param name="isDefaultAuthority">Boolean telling if this is the default authority
         /// for the application</param>
@@ -489,12 +472,12 @@
         }
 
         /// <summary>
-        /// Adds a known Azure AD authority to the application to sign-in users specifying 
+        /// Adds a known Azure AD authority to the application to sign-in users specifying
         /// the cloud instance and the sign-in audience. See https://aka.ms/msal-net-application-configuration.
         /// </summary>
-        /// <param name="azureCloudInstance">Instance of Azure Cloud (for instance Azure 
+        /// <param name="azureCloudInstance">Instance of Azure Cloud (for instance Azure
         /// worldwide cloud, Azure German Cloud, US government ...)</param>
-        /// <param name="authorityAudience">Sign-in audience (one AAD organization, 
+        /// <param name="authorityAudience">Sign-in audience (one AAD organization,
         /// any work and school accounts, or any work and school accounts and Microsoft personal
         /// accounts</param>
         /// <param name="isDefaultAuthority">Boolean telling if this is the default authority
@@ -509,10 +492,10 @@
         }
 
         /// <summary>
-        /// Adds a known Azure AD authority to the application to sign-in users specifying 
+        /// Adds a known Azure AD authority to the application to sign-in users specifying
         /// the sign-in audience (the cloud being the Azure public cloud). See https://aka.ms/msal-net-application-configuration.
         /// </summary>
-        /// <param name="authorityAudience">Sign-in audience (one AAD organization, 
+        /// <param name="authorityAudience">Sign-in audience (one AAD organization,
         /// any work and school accounts, or any work and school accounts and Microsoft personal
         /// accounts</param>
         /// <param name="isDefaultAuthority">Boolean telling if this is the default authority
@@ -528,7 +511,7 @@
         }
 
         /// <summary>
-        /// Adds a known Azure AD authority to the application to sign-in users specifying 
+        /// Adds a known Azure AD authority to the application to sign-in users specifying
         /// the full authority Uri. See https://aka.ms/msal-net-application-configuration.
         /// </summary>
         /// <param name="authorityUri">URL of the security token service (STS) from which MSAL.NET will acquire the tokens.
@@ -617,7 +600,7 @@
         }
 
         /// <summary>
-        /// Adds a known authority corresponding to an Azure AD B2C policy. 
+        /// Adds a known authority corresponding to an Azure AD B2C policy.
         /// See https://aka.ms/msal-net-b2c-specificities
         /// </summary>
         /// <param name="authorityUri">Azure AD B2C authority, including the B2C policy (for instance
