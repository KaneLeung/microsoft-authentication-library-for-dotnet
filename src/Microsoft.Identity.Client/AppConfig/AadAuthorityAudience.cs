﻿// ------------------------------------------------------------------------------
// 
// Copyright (c) Microsoft Corporation.
// All rights reserved.
// 
// This code is licensed under the MIT License.
// 
// Permission is hereby granted, free of charge, to any person obtaining a copy
// of this software and associated documentation files(the "Software"), to deal
// in the Software without restriction, including without limitation the rights
// to use, copy, modify, merge, publish, distribute, sublicense, and / or sell
// copies of the Software, and to permit persons to whom the Software is
// furnished to do so, subject to the following conditions :
// 
// The above copyright notice and this permission notice shall be included in
// all copies or substantial portions of the Software.
// 
// THE SOFTWARE IS PROVIDED "AS IS", WITHOUT WARRANTY OF ANY KIND, EXPRESS OR
// IMPLIED, INCLUDING BUT NOT LIMITED TO THE WARRANTIES OF MERCHANTABILITY,
// FITNESS FOR A PARTICULAR PURPOSE AND NONINFRINGEMENT.IN NO EVENT SHALL THE
// AUTHORS OR COPYRIGHT HOLDERS BE LIABLE FOR ANY CLAIM, DAMAGES OR OTHER
// LIABILITY, WHETHER IN AN ACTION OF CONTRACT, TORT OR OTHERWISE, ARISING FROM,
// OUT OF OR IN CONNECTION WITH THE SOFTWARE OR THE USE OR OTHER DEALINGS IN
// THE SOFTWARE.
// 
// ------------------------------------------------------------------------------

namespace Microsoft.Identity.Client.AppConfig
{
    /*
     todo(migration): clean up this documentation since we've fixed it...
     previous PR comments:
     Given that our current default authority is common, I think it should be AAD + MSA
     Don't we want to use a [Flags] enum (AAD = 1, MSA =2, AAD+MSA = 3) if we have the notion of Default?

     For the naming of the enumeration constants, I propose that we align with the signInAudience of the https://docs.microsoft.com/en-us/azure/active-directory/develop/reference-app-manifest#manifest-reference that is:

     Constant | description
     ---------- | -------------
     AzureADMyOrg | Users with a Microsoft work or school account in my organization’s Azure AD tenant (i.e. single tenant)
     AzureADMultipleOrgs |  Users with a Microsoft work or school account in any organization’s Azure AD tenant (i.e. multi-tenant)
     AzureADandPersonalMicrosoftAccount |  Users with a personal Microsoft account, or a work or school account in any organization’s Azure AD tenant.

     Maps to instance/common (for instance https://login.microsoftonline.com/common)
     the reason is instance can be something else (think of national / sovereign clouds, or even B2C)
    */

    /// <summary>
    /// Specifies which Microsoft accounts can be used for sign-in with a given application.
    /// </summary>
    public enum AadAuthorityAudience
    {
        /// <summary>
        /// The sign-in audience was not specified
        /// </summary>
        None,

        /// <summary>
<<<<<<< HEAD
=======
        ///     Default is AzureAdOnly ?? TODO: WHAT SHOULD THE DEFAULT BE
        /// </summary>
        Default,

        /// <summary>
        /// Users with a Microsoft work or school account in my organization’s Azure AD tenant (i.e. single tenant).
>>>>>>> e06f7b39
        /// Maps to https://[instance]/[tenantId]
        /// </summary>
        AzureAdMyOrg,

        /// <summary>
        /// Users with a personal Microsoft account, or a work or school account in any organization’s Azure AD tenant
        /// Maps to https://[instance]/common/
        /// </summary>
        AzureAdAndPersonalMicrosoftAccount,

        /// <summary>
        /// Users with a Microsoft work or school account in any organization’s Azure AD tenant (i.e. multi-tenant).
        /// Maps to https://[instance]/organizations/
        /// </summary>
        AzureAdMultipleOrgs,

        /// <summary>
        /// Users with a personal Microsoft account. Maps to https://[instance]/consumers/
        /// </summary>
        PersonalMicrosoftAccount
    }
}<|MERGE_RESOLUTION|>--- conflicted
+++ resolved
@@ -1,20 +1,20 @@
 ﻿// ------------------------------------------------------------------------------
-// 
+//
 // Copyright (c) Microsoft Corporation.
 // All rights reserved.
-// 
+//
 // This code is licensed under the MIT License.
-// 
+//
 // Permission is hereby granted, free of charge, to any person obtaining a copy
 // of this software and associated documentation files(the "Software"), to deal
 // in the Software without restriction, including without limitation the rights
 // to use, copy, modify, merge, publish, distribute, sublicense, and / or sell
 // copies of the Software, and to permit persons to whom the Software is
 // furnished to do so, subject to the following conditions :
-// 
+//
 // The above copyright notice and this permission notice shall be included in
 // all copies or substantial portions of the Software.
-// 
+//
 // THE SOFTWARE IS PROVIDED "AS IS", WITHOUT WARRANTY OF ANY KIND, EXPRESS OR
 // IMPLIED, INCLUDING BUT NOT LIMITED TO THE WARRANTIES OF MERCHANTABILITY,
 // FITNESS FOR A PARTICULAR PURPOSE AND NONINFRINGEMENT.IN NO EVENT SHALL THE
@@ -22,7 +22,7 @@
 // LIABILITY, WHETHER IN AN ACTION OF CONTRACT, TORT OR OTHERWISE, ARISING FROM,
 // OUT OF OR IN CONNECTION WITH THE SOFTWARE OR THE USE OR OTHER DEALINGS IN
 // THE SOFTWARE.
-// 
+//
 // ------------------------------------------------------------------------------
 
 namespace Microsoft.Identity.Client.AppConfig
@@ -56,15 +56,7 @@
         None,
 
         /// <summary>
-<<<<<<< HEAD
-=======
-        ///     Default is AzureAdOnly ?? TODO: WHAT SHOULD THE DEFAULT BE
-        /// </summary>
-        Default,
-
-        /// <summary>
         /// Users with a Microsoft work or school account in my organization’s Azure AD tenant (i.e. single tenant).
->>>>>>> e06f7b39
         /// Maps to https://[instance]/[tenantId]
         /// </summary>
         AzureAdMyOrg,
