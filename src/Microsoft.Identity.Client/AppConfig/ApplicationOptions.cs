﻿// ------------------------------------------------------------------------------
//
// Copyright (c) Microsoft Corporation.
// All rights reserved.
//
// This code is licensed under the MIT License.
//
// Permission is hereby granted, free of charge, to any person obtaining a copy
// of this software and associated documentation files(the "Software"), to deal
// in the Software without restriction, including without limitation the rights
// to use, copy, modify, merge, publish, distribute, sublicense, and / or sell
// copies of the Software, and to permit persons to whom the Software is
// furnished to do so, subject to the following conditions :
//
// The above copyright notice and this permission notice shall be included in
// all copies or substantial portions of the Software.
//
// THE SOFTWARE IS PROVIDED "AS IS", WITHOUT WARRANTY OF ANY KIND, EXPRESS OR
// IMPLIED, INCLUDING BUT NOT LIMITED TO THE WARRANTIES OF MERCHANTABILITY,
// FITNESS FOR A PARTICULAR PURPOSE AND NONINFRINGEMENT.IN NO EVENT SHALL THE
// AUTHORS OR COPYRIGHT HOLDERS BE LIABLE FOR ANY CLAIM, DAMAGES OR OTHER
// LIABILITY, WHETHER IN AN ACTION OF CONTRACT, TORT OR OTHERWISE, ARISING FROM,
// OUT OF OR IN CONNECTION WITH THE SOFTWARE OR THE USE OR OTHER DEALINGS IN
// THE SOFTWARE.
//
// ------------------------------------------------------------------------------

namespace Microsoft.Identity.Client.AppConfig
{
    /// <summary>
    /// Base class for options objects with string values loadable from a configuration file
    /// (for instance a JSON file, as in an asp.net configuration scenario)
    /// See https://aka.ms/msal-net-application-configuration
    /// See also derived classes <see cref="PublicClientApplicationOptions"/>
    /// and <see cref="ConfidentialClientApplicationOptions"/>
    /// </summary>
    public abstract class ApplicationOptions
    {
        /// <summary>
        /// Client ID (also known as App ID) of the application as registered in the
        /// application registration portal (https://aka.ms/msal-net-register-app)
        /// </summary>
        public string ClientId { get; set; }

        /// <summary>
        /// Tenant from which the application will allow users to sign it. This can be:
        /// a domain associated with a tenant, a guid (tenant id), or a meta-tenant (e.g. consumers).
        /// This property is mutually exclusive with <see cref="AadAuthorityAudience"/>. If both
        /// are provided, an exception will be thrown.
        /// </summary>
        /// <remarks>The name of the property was chosen to ensure compatibility with AzureAdOptions
        /// in ASP.NET Core configuration files (even the semantics would be tenant)</remarks>
        public string TenantId { get; set; }

        /// <summary>
        /// Sign-in audience. This property is mutually exclusive with TenantId. If both
        /// are provided, an exception will be thrown.
        /// </summary>
        public AadAuthorityAudience AadAuthorityAudience { get; set; } = AadAuthorityAudience.None;

        /// <summary>
        /// STS instance (for instance https://login.microsoftonline.com for the Azure public cloud).
        /// The name was chosen to ensure compatibility with AzureAdOptions in ASP.NET Core.
        /// This property is mutually exclusive with <see cref="AzureCloudInstance"/>. If both
        /// are provided, an exception will be thrown.
        /// </summary>
        public string Instance { get; set; }

        /// <summary>
        /// Specific instance in the case of Azure Active Directory.
        /// It allows users to use the enum instead of the explicit url.
        /// This property is mutually exclusive with <see cref="Instance"/>. If both
        /// are provided, an exception will be thrown.
        /// </summary>
        public AzureCloudInstance AzureCloudInstance { get; set; } = AzureCloudInstance.None;

        //  TODO(migration): can't reference IConfidentialClientApplication here since it's not exposed on all platforms publicly.  In <see cref="Microsoft.Identity.Client.IConfidentialClientApplication"/>, this can be the URL of the Web application / Web API.

        /// <summary>
        /// The redirect URI (also known as Reply URI or Reply URL), is the URI at which Azure AD will contact back the application with the tokens.
        /// This redirect URI needs to be registered in the app registration (https://aka.ms/msal-net-register-app).
        /// In MSAL.NET, <see cref="T:IPublicClientApplication"/> define the following default RedirectUri values:
        /// <list type="bullet">
        /// <item><description><c>urn:ietf:wg:oauth:2.0:oob</c> for desktop (.NET Framework and .NET Core) applications</description></item>
        /// <item><description><c>msal{ClientId}</c> for Xamarin iOS and Xamarin Android without broker (as this will be used by the system web browser by default on these
        /// platforms to call back the application)
        /// </description></item>
        /// </list>
        /// These default URIs could change in the future.
        /// </summary>
        /// <remarks>This is especially important when you deploy an application that you have initially tested locally;
<<<<<<< HEAD
        /// you then need to add the reply URL of the deployed application in the application registration portal</remarks>
=======
        /// you then need to add the reply URL of the deployed application in the application registration portal
        /// </remarks>
>>>>>>> 5efe2cc1
        public string RedirectUri { get; set; }

        /// <summary>
        /// Enables you to configure the level of logging you want. The default value is <see cref="LogLevel.Info"/>. Setting it to <see cref="LogLevel.Error"/> will only get errors
        /// Setting it to <see cref="LogLevel.Warning"/> will get errors and warning, etc..
        /// See https://aka.ms/msal-net-logging
        /// </summary>
        public LogLevel LogLevel { get; set; }

        /// <summary>
        /// Flag to enable/disable logging of Personally Identifiable Information (PII).
        /// PII logs are never written to default outputs like Console, Logcat or NSLog
        /// Default is set to <c>false</c>, which ensures that your application is compliant with GDPR. You can set
        /// it to <c>true</c> for advanced debugging requiring PII. See https://aka.ms/msal-net-logging
        /// </summary>
        /// <seealso cref="IsDefaultPlatformLoggingEnabled"/>
        public bool EnablePiiLogging { get; set; }

        /// <summary>
        /// Flag to enable/disable logging to platform defaults. In Desktop/UWP, Event Tracing is used. In iOS, NSLog is used.
        /// In Android, logcat is used. The default value is <c>false</c>. See https://aka.ms/msal-net-logging
        /// </summary>
        /// <seealso cref="EnablePiiLogging"/>
        public bool IsDefaultPlatformLoggingEnabled { get; set; }

        /// <summary>
        /// Identifier of the component (libraries/SDK) consuming MSAL.NET.
        /// This will allow for disambiguation between MSAL usage by the app vs MSAL usage by component libraries.
        /// </summary>
        public string Component { get; set; }
    }
}<|MERGE_RESOLUTION|>--- conflicted
+++ resolved
@@ -89,12 +89,8 @@
         /// These default URIs could change in the future.
         /// </summary>
         /// <remarks>This is especially important when you deploy an application that you have initially tested locally;
-<<<<<<< HEAD
-        /// you then need to add the reply URL of the deployed application in the application registration portal</remarks>
-=======
         /// you then need to add the reply URL of the deployed application in the application registration portal
         /// </remarks>
->>>>>>> 5efe2cc1
         public string RedirectUri { get; set; }
 
         /// <summary>
