--- conflicted
+++ resolved
@@ -67,25 +67,13 @@
                 preferredUsername = idToken.PreferredUsername;
             }
 
-<<<<<<< HEAD
-            var instanceDiscoveryMetadataEntry = GetCachedAuthorityMetaData(requestParams.TenantUpdatedCanonicalAuthority);
-
-            var environmentAliases = GetEnvironmentAliases(
-                requestParams.TenantUpdatedCanonicalAuthority,
-                instanceDiscoveryMetadataEntry);
-
-            var preferredEnvironmentHost = GetPreferredEnvironmentHost(
-                requestParams.AuthorityInfo.Host,
-                instanceDiscoveryMetadataEntry);
-=======
-            // Do a full instance discovery when saving tokens (if not cached), 
+            // Do a full instance discovery when saving tokens (if not cached),
             // so that the PreferredNetwork environment is up to date.
             var instanceDiscoveryMetadata = await ServiceBundle.InstanceDiscoveryManager
                                 .GetMetadataEntryAsync(
                                     requestParams.TenantUpdatedCanonicalAuthority,
                                     requestParams.RequestContext)
                                 .ConfigureAwait(false);
->>>>>>> 258e2601
 
             var msalAccessTokenCacheItem =
                 new MsalAccessTokenCacheItem(
@@ -157,11 +145,7 @@
                                 preferredUsername,
                                 tenantId);
 
-<<<<<<< HEAD
-                            // The ADFS direct scenrio does not return client info so the home account id is acquired from the subject
-=======
                             //The ADFS direct scenario does not return client info so the home account id is acquired from the subject
->>>>>>> 258e2601
                             if (isAdfsAuthority && String.IsNullOrEmpty(msalAccountCacheItem.HomeAccountId))
                             {
                                 msalAccountCacheItem.HomeAccountId = idToken.Subject;
@@ -429,8 +413,8 @@
                 .FirstOrDefault(item => item != null);
 
             // From a FOCI perspective, an app has 3 states - in the family, not in the family or unknown
-            // Unknown is a valid state, where we never fetched tokens for that app or when we used an older 
-            // version of MSAL which did not record app metadata. 
+            // Unknown is a valid state, where we never fetched tokens for that app or when we used an older
+            // version of MSAL which did not record app metadata.
             if (appMetadata == null)
             {
                 logger.Warning("No app metadata found. Returning unknown");
@@ -469,7 +453,7 @@
             }
         }
 
-        // TODO: no telemetry 
+        // TODO: no telemetry
         async Task<MsalIdTokenCacheItem> ITokenCacheInternal.GetIdTokenCacheItemAsync(MsalIdTokenCacheKey msalIdTokenCacheKey, RequestContext requestContext)
         {
             await _semaphoreSlim.WaitAsync().ConfigureAwait(false);
@@ -495,8 +479,8 @@
         }
 
         /// <remarks>
-        /// Get accounts should not make a network call, if possible. This can be achieved if 
-        /// all the environments in the token cache are known to MSAL, as MSAL keeps a list of 
+        /// Get accounts should not make a network call, if possible. This can be achieved if
+        /// all the environments in the token cache are known to MSAL, as MSAL keeps a list of
         /// known environments in <see cref="KnownMetadataProvider"/>
         /// </remarks>
         // TODO: No telemetry is emitted
@@ -538,7 +522,7 @@
             }
 
             // Multi-cloud support - must filter by env.
-            // Avoid making a discovery 
+            // Avoid making a discovery
             ISet<string> allEnvironmentsInCache = new HashSet<string>(
                 accountCacheItems.Select(aci => aci.Environment),
                 StringComparer.OrdinalIgnoreCase);
