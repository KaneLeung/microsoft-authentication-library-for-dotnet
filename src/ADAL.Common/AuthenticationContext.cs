﻿//----------------------------------------------------------------------
// Copyright (c) Microsoft Open Technologies, Inc.
// All Rights Reserved
// Apache License 2.0
//
// Licensed under the Apache License, Version 2.0 (the "License");
// you may not use this file except in compliance with the License.
// You may obtain a copy of the License at
// 
// http://www.apache.org/licenses/LICENSE-2.0
// 
// Unless required by applicable law or agreed to in writing, software
// distributed under the License is distributed on an "AS IS" BASIS,
// WITHOUT WARRANTIES OR CONDITIONS OF ANY KIND, either express or implied.
// See the License for the specific language governing permissions and
// limitations under the License.
//----------------------------------------------------------------------

using System;
using System.Collections.Generic;
using System.Globalization;
using System.Threading.Tasks;

namespace Microsoft.IdentityModel.Clients.ActiveDirectory
{
    internal enum AuthorityValidationType
    {
        True,
        False,
        NotProvided
    }

    /// <summary>
    /// The AuthenticationContext class retrieves authentication tokens from Azure Active Directory and ADFS services.
    /// </summary>
    public sealed partial class AuthenticationContext
    {
        internal Authenticator Authenticator;

        private readonly AuthorityType authorityType;
        private readonly TokenCacheManager tokenCacheManager;

        static AuthenticationContext()
        {
            Logger.Information(null, string.Format("ADAL {0} with assembly version '{1}', file version '{2}' and informational version '{3}' is running...",
                PlatformSpecificHelper.GetProductName(), AdalIdHelper.GetAdalVersion(), AdalIdHelper.GetAssemblyFileVersion(), AdalIdHelper.GetAssemblyInformationalVersion()));
        }

        /// <summary>
        /// Constructor to create the context with the address of the authority.
        /// Using this constructor will turn ON validation of the authority URL by default if validation is supported for the authority address.
        /// </summary>
        /// <param name="authority">Address of the authority to issue token.</param>
        public AuthenticationContext(string authority)
            : this(authority, AuthorityValidationType.NotProvided, TokenCache.DefaultShared)
        {
        }

        /// <summary>
        /// Constructor to create the context with the address of the authority and flag to turn address validation off.
        /// Using this constructor, address validation can be turned off. Make sure you are aware of the security implication of not validating the address.
        /// </summary>
        /// <param name="authority">Address of the authority to issue token.</param>
        /// <param name="validateAuthority">Flag to turn address validation ON or OFF.</param>
        public AuthenticationContext(string authority, bool validateAuthority)
            : this(authority, validateAuthority ? AuthorityValidationType.True : AuthorityValidationType.False, TokenCache.DefaultShared)
        {
        }

#if ADAL_WINRT
#else
        /// <summary>
        /// Constructor to create the context with the address of the authority.
        /// Using this constructor will turn ON validation of the authority URL by default if validation is supported for the authority address.
        /// </summary>
        /// <param name="authority">Address of the authority to issue token.</param>
        /// <param name="tokenCache">Token cache used to lookup cached tokens on calls to AcquireToken</param>
        public AuthenticationContext(string authority, TokenCache tokenCache)
            : this(authority, AuthorityValidationType.NotProvided, tokenCache)
        {
        }
#endif

        /// <summary>
        /// Constructor to create the context with the address of the authority and flag to turn address validation off.
        /// Using this constructor, address validation can be turned off. Make sure you are aware of the security implication of not validating the address.
        /// </summary>
        /// <param name="authority">Address of the authority to issue token.</param>
        /// <param name="validateAuthority">Flag to turn address validation ON or OFF.</param>
        /// <param name="tokenCache">Token cache used to lookup cached tokens on calls to AcquireToken</param>
        public AuthenticationContext(string authority, bool validateAuthority, TokenCache tokenCache)
            : this(authority, validateAuthority ? AuthorityValidationType.True : AuthorityValidationType.False, tokenCache)
        {
        }

        private AuthenticationContext(string authority, AuthorityValidationType validateAuthority, TokenCache tokenCache)
        {
            this.Authority = AuthenticationMetadata.CanonicalizeUri(authority);

            this.authorityType = AuthenticationMetadata.DetectAuthorityType(this.Authority);

            // If authorityType is not provided (via first constructor), we validate by default (except for ASG and Office tenants).
            this.ValidateAuthority = (validateAuthority != AuthorityValidationType.False);

            this.tokenCacheManager = new TokenCacheManager(this.Authority, tokenCache, this.RefreshAccessTokenAsync);
        }

        /// <summary>
        /// Gets address of the authority to issue token.
        /// </summary>
        public string Authority { get; private set; }

        /// <summary>
        /// Gets a value indicating whether address validation is ON or OFF.
        /// </summary>
        public bool ValidateAuthority { get; private set; }

#if ADAL_WINRT
        /// <summary>
        /// Property to provide ADAL's token cache. By default, TokenCache is a persistent cache based on application's local settings. 
        /// Library will automatically save tokens in default TokenCache whenever you obtain them. Cached tokens will be available only to the application that saved them. 
        /// Cached tokens in default token cache will outlive the application's execution, and will be available in subsequent runs.
        /// To turn OFF token caching, set TokenCacheStore to null. 
        /// </summary>
#else
        /// <summary>
        /// Gets the TokenCache
        /// </summary>
        /// <remarks>
        /// By default, TokenCache is an in-memory collection of key/value pairs. 
        /// Library will automatically save tokens in the cache when AcquireToken is called.  
        /// The default token cache is static so all tokens will available to all instances of AuthenticationContext. To use a custom TokenCache pass one to the <see cref="AuthenticationContext">.constructor</see>.
        /// To turn OFF token caching, use the constructor and set TokenCache to null.
        /// </remarks>
#endif
        public TokenCache TokenCache
        {
            get
            {
                return this.tokenCacheManager.TokenCache;
            }
        }

        /// <summary>
        /// Gets or sets correlation Id which would be sent to the service with the next request. 
        /// Correlation Id is to be used for diagnostics purposes. 
        /// </summary>
        public Guid CorrelationId { get; set; }

        internal async Task CreateAuthenticatorAsync(CallState callState)
        {
            if (this.Authenticator == null)
            {
                this.Authenticator = await AuthenticationMetadata.CreateAuthenticatorAsync(this.ValidateAuthority, this.Authority, callState, this.authorityType);
            }
        }

        private static void VerifyUserMatch(UserIdentifier userId, AuthenticationResult result)
        {
            if (userId == null || userId.Type == UserIdentifierType.OptionalDisplayableId)
            {
                return;
            }

            string uniqueId = (result.UserInfo != null && result.UserInfo.UniqueId != null) ? result.UserInfo.UniqueId : "NULL";
            string displayableId = (result.UserInfo != null) ? result.UserInfo.DisplayableId : "NULL";

            if (userId.Type == UserIdentifierType.UniqueId
                && string.Compare(uniqueId, userId.Id, StringComparison.Ordinal) != 0)
            {
                throw new AdalUserMismatchException(userId.Id, uniqueId);    
            }
                
            if (userId.Type == UserIdentifierType.RequiredDisplayableId
                && string.Compare(displayableId, userId.Id, StringComparison.OrdinalIgnoreCase) != 0)
            {
                throw new AdalUserMismatchException(userId.Id, displayableId);    
            }
        }

        private static void LogReturnedToken(AuthenticationResult result, CallState callState)
        {
            if (result.AccessToken != null)
            {
                string accessTokenHash = PlatformSpecificHelper.CreateSha256Hash(result.AccessToken);
                string logMessage;
                if (result.RefreshToken != null)
                {
                    string refreshTokenHash = PlatformSpecificHelper.CreateSha256Hash(result.RefreshToken);
                    logMessage = string.Format("Access Token with hash '{0}' and Refresh Token with hash '{1}' returned", accessTokenHash, refreshTokenHash);
                }
                else
                {
                    logMessage = string.Format("Access Token with hash '{0}' returned", accessTokenHash);                    
                }

                Logger.Verbose(callState, logMessage);
            }
        }

        private async Task<AuthenticationResult> AcquireTokenCommonAsync(string resource, string clientId, UserCredential credential, bool callSync = false)
        {
            CallState callState = this.CreateCallState(callSync);
            this.ValidateAuthorityType(callState, AuthorityType.AAD);

            if (string.IsNullOrWhiteSpace(resource))
            {
                throw new ArgumentNullException("resource");
            }

            if (string.IsNullOrWhiteSpace(clientId))
            {
                throw new ArgumentNullException("clientId");
            }

            if (credential == null)
            {
                throw new ArgumentNullException("credential");
            }

            // We cannot move the following lines to UserCredential as one of these calls in async. 
            // It cannot be moved to constructor or property or a pure sync or async call. This is why we moved it here which is an async call already.
            if (string.IsNullOrWhiteSpace(credential.UserName))
            {
#if ADAL_WINRT
                credential.UserName = await PlatformSpecificHelper.GetUserPrincipalNameAsync();
#else
                credential.UserName = PlatformSpecificHelper.GetUserPrincipalName();
#endif
                if (string.IsNullOrWhiteSpace(credential.UserName))
                {
                    Logger.Information(callState, "Could not find UPN for logged in user");
                    throw new AdalException(AdalError.UnknownUser);
                }

                Logger.Information(callState, "Logged in user '{0}' detected", credential.UserName);
            }

            await this.CreateAuthenticatorAsync(callState);

            try
            {
                this.NotifyBeforeAccessCache(resource, clientId, null, credential.UserName);
                AuthenticationResult result = await this.tokenCacheManager.LoadFromCacheAndRefreshIfNeededAsync(resource, callState, clientId, credential.UserName);
                if (result == null)
                {
                    UserRealmDiscoveryResponse userRealmResponse = await UserRealmDiscoveryResponse.CreateByDiscoveryAsync(this.Authenticator.UserRealmUri, credential.UserName, callState);
                    Logger.Information(callState, "User '{0}' detected as '{1}'", credential.UserName, userRealmResponse.AccountType);
                    if (string.Compare(userRealmResponse.AccountType, "federated", StringComparison.OrdinalIgnoreCase) == 0)
                    {
                        if (string.IsNullOrWhiteSpace(userRealmResponse.FederationMetadataUrl))
                        {
                            throw new AdalException(AdalError.MissingFederationMetadataUrl);
                        }

                        Uri wsTrustUrl = await MexParser.FetchWsTrustAddressFromMexAsync(userRealmResponse.FederationMetadataUrl, credential.UserAuthType, callState);
                        Logger.Information(callState, "WS-Trust endpoint '{0}' fetched from MEX at '{1}'", wsTrustUrl, userRealmResponse.FederationMetadataUrl);

                        WsTrustResponse wsTrustResponse = await WsTrustRequest.SendRequestAsync(wsTrustUrl, credential, callState);
                        Logger.Information(callState, "Token of type '{0}' acquired from WS-Trust endpoint", wsTrustResponse.TokenType);

                        // We assume that if the response token type is not SAML 1.1, it is SAML 2
                        var samlCredential = new UserAssertion(
                            wsTrustResponse.Token,
                            (wsTrustResponse.TokenType == WsTrustResponse.Saml1Assertion) ? OAuthGrantType.Saml11Bearer : OAuthGrantType.Saml20Bearer);

                        result = await OAuth2Request.SendTokenRequestWithUserAssertionAsync(this.Authenticator.TokenUri, resource, clientId, samlCredential, callState);
                        Logger.Information(callState, "Token of type '{0}' acquired from OAuth endpoint '{1}'", result.AccessTokenType, this.Authenticator.TokenUri);

                        await this.UpdateAuthorityTenantAsync(result.TenantId, callState);
                        this.tokenCacheManager.StoreToCache(result, resource, clientId);
                    }
                    else if (string.Compare(userRealmResponse.AccountType, "managed", StringComparison.OrdinalIgnoreCase) == 0)
                    {
                        //handle password grant flow for the managed user
                        if (credential.PasswordToCharArray() == null)
                        {
                            throw new AdalException(AdalError.PasswordRequiredForManagedUserError);
                        }

                        result = await OAuth2Request.SendTokenRequestWithUserCredentialAsync(this.Authenticator.TokenUri, resource, clientId, credential, callState);
                    }
                    else
                    {
                        throw new AdalException(AdalError.UnknownUserType);
                    }
                }

                LogReturnedToken(result, callState);
                return result;
            }
            finally
            {
                this.NotifyAfterAccessCache(resource, clientId, null, credential.UserName);
            }
        }

        private async Task<AuthenticationResult> AcquireTokenCommonAsync(string resource, string clientId, UserAssertion credential, bool callSync = false)
        {
            CallState callState = this.CreateCallState(callSync);
            this.ValidateAuthorityType(callState, AuthorityType.AAD);

            if (string.IsNullOrWhiteSpace(resource))
            {
                throw new ArgumentNullException("resource");
            }

            if (credential == null)
            {
                throw new ArgumentNullException("credential");
            }

            if (string.IsNullOrWhiteSpace(credential.AssertionType))
            {
                throw new ArgumentException(AdalErrorMessage.UserCredentialAssertionTypeEmpty, "credential");
            }

            await this.CreateAuthenticatorAsync(callState);

            try
            {
                this.NotifyBeforeAccessCache(resource, clientId, null, credential.UserName);
                AuthenticationResult result = await this.tokenCacheManager.LoadFromCacheAndRefreshIfNeededAsync(resource, callState, clientId, credential.UserName);
                if (result == null)
                {
                    result = await OAuth2Request.SendTokenRequestWithUserAssertionAsync(this.Authenticator.TokenUri, resource, clientId, credential, callState);
                    Logger.Information(callState, "Token of type '{0}' acquired from OAuth endpoint '{1}'", result.AccessTokenType, this.Authenticator.TokenUri);

                    await this.UpdateAuthorityTenantAsync(result.TenantId, callState);
                    this.tokenCacheManager.StoreToCache(result, resource, clientId);
                }

                LogReturnedToken(result, callState);
                return result;
            }
            finally
            {
                this.NotifyAfterAccessCache(resource, clientId, null, credential.UserName);
            }
        }

        private async Task<AuthenticationResult> AcquireTokenByRefreshTokenCommonAsync(string refreshToken, string clientId, string resource, bool callSync = false)
        {
            CallState callState = this.CreateCallState(callSync);
            this.ValidateAuthorityType(callState, AuthorityType.AAD, AuthorityType.ADFS);

            if (string.IsNullOrWhiteSpace(refreshToken))
            {
                throw new ArgumentNullException("refreshToken");
            }

            if (string.IsNullOrWhiteSpace(clientId))
            {
                throw new ArgumentNullException("clientId");
            }

            await this.CreateAuthenticatorAsync(callState);

            if (!string.IsNullOrWhiteSpace(resource) && this.authorityType != AuthorityType.AAD)
            {
                throw new ArgumentException(AdalErrorMessage.UnsupportedMultiRefreshToken, "resource");
            }

            AuthenticationResult result = await this.SendOAuth2RequestByRefreshTokenAsync(resource, refreshToken, clientId, callState);
            LogReturnedToken(result, callState);
            return result;
        }

        private async Task<AuthenticationResult> AcquireTokenCommonAsync(string resource, string clientId, Uri redirectUri, UserIdentifier userId = null, PromptBehavior promptBehavior = PromptBehavior.Auto, string extraQueryParameters = null, bool callSync = false)
        {
            CallState callState = this.CreateCallState(callSync);
            this.ValidateAuthorityType(callState, AuthorityType.AAD, AuthorityType.ADFS);

            if (string.IsNullOrWhiteSpace(resource))
            {
                throw new ArgumentNullException("resource");
            }

            if (string.IsNullOrWhiteSpace(clientId))
            {
                throw new ArgumentNullException("clientId");
            }

            if (redirectUri == null)
            {
                throw new ArgumentNullException("redirectUri");
            }

            await this.CreateAuthenticatorAsync(callState);

            AuthenticationResult result = null;
<<<<<<< HEAD

            try
=======
            if (promptBehavior != PromptBehavior.Always && promptBehavior != PromptBehavior.RefreshSession)
>>>>>>> 79372a0a
            {
                this.NotifyBeforeAccessCache(resource, clientId,
                    (userId != null && userId.Type == UserIdentifierType.UniqueId) ? userId.Id : null,
                    (userId != null && (userId.Type == UserIdentifierType.OptionalDisplayableId || userId.Type == UserIdentifierType.RequiredDisplayableId) ? userId.Id : null));

                if (promptBehavior != PromptBehavior.Always)
                {
                    result = await this.tokenCacheManager.LoadFromCacheAndRefreshIfNeededAsync(resource, callState, clientId, userId);
                }

                result = result ?? await this.AcquireTokenFromStsAsync(resource, clientId, redirectUri, userId, promptBehavior, extraQueryParameters, callState);
                LogReturnedToken(result, callState);
                return result;
            }
            finally
            {
                this.NotifyAfterAccessCache(resource, clientId,
                    (userId != null && userId.Type == UserIdentifierType.UniqueId) ? userId.Id : null,
                    (userId != null && (userId.Type == UserIdentifierType.OptionalDisplayableId || userId.Type == UserIdentifierType.RequiredDisplayableId) ? userId.Id : null));
            }
        }

        private async Task<AuthenticationResult> AcquireTokenFromStsAsync(string resource, string clientId, Uri redirectUri, UserIdentifier userId, PromptBehavior promptBehavior, string extraQueryParameters, CallState callState)
        {
            AuthenticationResult result;
#if ADAL_WINRT
            AuthorizationResult authorizationResult = await this.AcquireAuthorizationAsync(resource, clientId, redirectUri, userId, promptBehavior, extraQueryParameters, callState);
#else
            // We do not have async interactive API in .NET, so we call this synchronous method instead.
            AuthorizationResult authorizationResult = this.AcquireAuthorization(resource, clientId, redirectUri, userId, promptBehavior, extraQueryParameters, callState);
#endif

            if (promptBehavior == PromptBehavior.Never && authorizationResult.Error == OAuthError.LoginRequired)
            {
                throw new AdalException(AdalError.UserInteractionRequired);
            }

            if (authorizationResult.Status == AuthorizationStatus.Success)
            {
                string uri = this.Authenticator.TokenUri;
                result = await OAuth2Request.SendTokenRequestAsync(uri, authorizationResult.Code, redirectUri, resource, clientId, callState);
                await this.UpdateAuthorityTenantAsync(result.TenantId, callState);
                this.tokenCacheManager.StoreToCache(result, resource, clientId);

                VerifyUserMatch(userId, result);
            }
            else
            {
                result = PlatformSpecificHelper.ProcessServiceError(authorizationResult.Error, authorizationResult.ErrorDescription);
            }

            return result;
        }

        private void ValidateAuthorityType(CallState callState, AuthorityType validAuthorityType1, AuthorityType validAuthorityType2 = AuthorityType.Unknown, AuthorityType validAuthorityType3 = AuthorityType.Unknown)
        {
            if ((this.authorityType != validAuthorityType1) &&
                (this.authorityType != validAuthorityType2 || validAuthorityType2 == AuthorityType.Unknown) &&
                (this.authorityType != validAuthorityType3 || validAuthorityType3 == AuthorityType.Unknown))
            {
                Logger.Error(callState, "Invalid authority type '{0}'", this.authorityType);
                throw new AdalException(AdalError.InvalidAuthorityType, 
                    string.Format(CultureInfo.InvariantCulture, AdalErrorMessage.InvalidAuthorityTypeTemplate, this.Authority));
            }
        }

        private async Task<AuthenticationResult> SendOAuth2RequestByRefreshTokenAsync(string resource, string refreshToken, string clientId, CallState callState)
        {
            AuthenticationResult result = await OAuth2Request.SendTokenRequestByRefreshTokenAsync(Authenticator.TokenUri, resource, refreshToken, clientId, callState);
            await this.UpdateAuthorityTenantAsync(result.TenantId, callState);
            return result;
        }

        private async Task<AuthenticationResult> RefreshAccessTokenAsync(AuthenticationResult result, string resource, string clientId, CallState callState)
        {
            AuthenticationResult newResult = null;

            if (result != null && resource != null && clientId != null)
            { 
                try
                {
                    newResult = await this.SendOAuth2RequestByRefreshTokenAsync(resource, result.RefreshToken, clientId, callState);

                    // Id token is not returned by token endpoint when refresh token is redeemed. Therefore, we should copy tenant and user information from the cached token.
                    newResult.UpdateTenantAndUserInfo(result.TenantId, result.UserInfo);
                }
                catch (AdalException) 
                {
                    // TODO: Verify if this is the only exception type
                    newResult = null;
                }
            }

            return newResult;
        }

        private async Task UpdateAuthorityTenantAsync(string tenantId, CallState callState)
        {
            if (this.Authenticator.IsTenantless && !string.IsNullOrWhiteSpace(tenantId))
            {
                this.Authority = AuthenticationMetadata.ReplaceTenantlessTenant(this.Authority, tenantId);
                this.tokenCacheManager.Authority = this.Authority;
                this.Authenticator = await AuthenticationMetadata.CreateAuthenticatorAsync(this.ValidateAuthority, this.Authority, callState);
            }
        }

        private CallState CreateCallState(bool callSync)
        {
            Guid correlationId = (this.CorrelationId != Guid.Empty) ? this.CorrelationId : Guid.NewGuid();
            return new CallState(correlationId, callSync);
        }

        private void NotifyBeforeAccessCache(string resource, string clientId, string uniqueId, string displayableId)
        {
            if (this.TokenCache != null)
            {
                this.TokenCache.OnBeforeAccess(new TokenCacheNotificationArgs
                    {
                        TokenCache = this.TokenCache,
                        Resource = resource,
                        ClientId = clientId,
                        UniqueId = uniqueId,
                        DisplayableId = displayableId
                    });
            }
        }

        private void NotifyAfterAccessCache(string resource, string clientId, string uniqueId, string displayableId)
        {
            if (this.TokenCache != null)
            {
                this.TokenCache.OnAfterAccess(new TokenCacheNotificationArgs
                    {
                        TokenCache = this.TokenCache,
                        Resource = resource,
                        ClientId = clientId,
                        UniqueId = uniqueId,
                        DisplayableId = displayableId
                    });
            }
        }
    }
}<|MERGE_RESOLUTION|>--- conflicted
+++ resolved
@@ -389,25 +389,24 @@
             await this.CreateAuthenticatorAsync(callState);
 
             AuthenticationResult result = null;
-<<<<<<< HEAD
 
             try
-=======
-            if (promptBehavior != PromptBehavior.Always && promptBehavior != PromptBehavior.RefreshSession)
->>>>>>> 79372a0a
-            {
-                this.NotifyBeforeAccessCache(resource, clientId,
-                    (userId != null && userId.Type == UserIdentifierType.UniqueId) ? userId.Id : null,
-                    (userId != null && (userId.Type == UserIdentifierType.OptionalDisplayableId || userId.Type == UserIdentifierType.RequiredDisplayableId) ? userId.Id : null));
-
-                if (promptBehavior != PromptBehavior.Always)
-                {
-                    result = await this.tokenCacheManager.LoadFromCacheAndRefreshIfNeededAsync(resource, callState, clientId, userId);
-                }
-
-                result = result ?? await this.AcquireTokenFromStsAsync(resource, clientId, redirectUri, userId, promptBehavior, extraQueryParameters, callState);
-                LogReturnedToken(result, callState);
-                return result;
+            {
+                if (promptBehavior != PromptBehavior.Always && promptBehavior != PromptBehavior.RefreshSession)
+                {
+                    this.NotifyBeforeAccessCache(resource, clientId,
+                        (userId != null && userId.Type == UserIdentifierType.UniqueId) ? userId.Id : null,
+                        (userId != null && (userId.Type == UserIdentifierType.OptionalDisplayableId || userId.Type == UserIdentifierType.RequiredDisplayableId) ? userId.Id : null));
+
+                    if (promptBehavior != PromptBehavior.Always && promptBehavior != PromptBehavior.RefreshSession)
+                    {
+                        result = await this.tokenCacheManager.LoadFromCacheAndRefreshIfNeededAsync(resource, callState, clientId, userId);
+                    }
+
+                    result = result ?? await this.AcquireTokenFromStsAsync(resource, clientId, redirectUri, userId, promptBehavior, extraQueryParameters, callState);
+                    LogReturnedToken(result, callState);
+                    return result;
+                }
             }
             finally
             {
