﻿<Project Sdk="Microsoft.NET.Sdk" ToolsVersion="Current">
<<<<<<< HEAD
  <Import Project="../CacheTest.props" />
  <ItemGroup>
    <None Update="TestMsalPython.py">
      <CopyToOutputDirectory>PreserveNewest</CopyToOutputDirectory>
    </None>
=======
  <PropertyGroup>
    <OutputType>Exe</OutputType>
    <TargetFramework>net461</TargetFramework>
  </PropertyGroup>

  <ItemGroup>
    <ProjectReference Include="..\CommonCache.Test.Common\CommonCache.Test.Common.csproj" />
    <PackageReference Include="CommandLineParser" version="2.4.3" />
    <PackageReference Include="Newtonsoft.Json" version="12.0.1" />
    <PackageReference Include="System.Collections" version="4.0.11" />
    <PackageReference Include="System.Console" version="4.0.0" />
    <PackageReference Include="System.Diagnostics.Debug" version="4.0.11" />
    <PackageReference Include="System.Globalization" version="4.0.11" />
    <PackageReference Include="System.IO" version="4.1.0" />
    <PackageReference Include="System.Linq" version="4.1.0" />
    <PackageReference Include="System.Linq.Expressions" version="4.1.0" />
    <PackageReference Include="System.Reflection" version="4.1.0" />
    <PackageReference Include="System.Reflection.Extensions" version="4.0.1" />
    <PackageReference Include="System.Reflection.TypeExtensions" version="4.1.0" />
    <PackageReference Include="System.Resources.ResourceManager" version="4.0.1" />
    <PackageReference Include="System.Runtime" version="4.1.0" />
    <PackageReference Include="System.Runtime.Extensions" version="4.1.0" />
>>>>>>> 3e3d5d7d
  </ItemGroup>
</Project><|MERGE_RESOLUTION|>--- conflicted
+++ resolved
@@ -1,14 +1,11 @@
 ﻿<Project Sdk="Microsoft.NET.Sdk" ToolsVersion="Current">
-<<<<<<< HEAD
-  <Import Project="../CacheTest.props" />
-  <ItemGroup>
+  <PropertyGroup>
+    <OutputType>Exe</OutputType>
+    <TargetFramework>net461</TargetFramework>
+
     <None Update="TestMsalPython.py">
       <CopyToOutputDirectory>PreserveNewest</CopyToOutputDirectory>
     </None>
-=======
-  <PropertyGroup>
-    <OutputType>Exe</OutputType>
-    <TargetFramework>net461</TargetFramework>
   </PropertyGroup>
 
   <ItemGroup>
@@ -28,6 +25,5 @@
     <PackageReference Include="System.Resources.ResourceManager" version="4.0.1" />
     <PackageReference Include="System.Runtime" version="4.1.0" />
     <PackageReference Include="System.Runtime.Extensions" version="4.1.0" />
->>>>>>> 3e3d5d7d
   </ItemGroup>
 </Project>