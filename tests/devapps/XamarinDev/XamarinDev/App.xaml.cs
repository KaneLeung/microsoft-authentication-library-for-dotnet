--- conflicted
+++ resolved
@@ -69,24 +69,11 @@
 
             else
             {
-<<<<<<< HEAD
-                // Let Android set its own redirect uri
-                switch (Device.RuntimePlatform)
-                {
-                    case "iOS":
-                        builder = builder.WithRedirectUri(RedirectUriOnIos);
-                        builder = builder.WithIosKeychainSecurityGroup("com.microsoft.adalcache");
-                        break;
-                    case "Android":
-                        builder = builder.WithRedirectUri(RedirectUriOnAndroid);
-                        break;
-=======
                 builder.WithRedirectUri(DefaultMobileRedirectUri);
 
                 if (Device.RuntimePlatform == Device.iOS)
                 {               
                     builder = builder.WithIosKeychainSecurityGroup("com.microsoft.adalcache");
->>>>>>> b929e1fc
                 }
             }
 
